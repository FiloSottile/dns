--- conflicted
+++ resolved
@@ -1335,16 +1335,12 @@
 	dh.Nscount = uint16(len(ns))
 	dh.Arcount = uint16(len(extra))
 
-<<<<<<< HEAD
-	msg = make([]byte, dns.packLen()+1)
-=======
-	if len(inmsg) == 0 {
-		msg = make([]byte, dns.Len()+10)
-	} else {
-		msg = inmsg
-	}
-
->>>>>>> b1f81cc5
+
+	msg = inmsg
+	if len(inmsg) <= dns.packLen() {
+		msg = make([]byte, dns.packLen()+1)
+	}
+
 	// Pack it in: header and then the pieces.
 	off := 0
 	off, err = packStructCompress(&dh, msg, off, compression, dns.Compress)
@@ -1429,16 +1425,10 @@
 		}
 	}
 	if off != len(msg) {
-<<<<<<< HEAD
 		// TODO(miek) make this an error?
 		// use PackOpt to let people tell how detailed the error reporting should be?
 		// println("dns: extra bytes in dns packet", off, "<", len(msg))
-=======
-		// TODO(mg) remove eventually
-		// Err: extra bytes in packet
-		//println("dns: extra bytes in dns packet", off, "<", len(msg))
 		return fmt.Errorf("extra bytes in dns packet %d !=  %d", off, len(msg))
->>>>>>> b1f81cc5
 	}
 	return nil
 }
