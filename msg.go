--- conflicted
+++ resolved
@@ -1349,13 +1349,9 @@
 	}
 	if off != len(msg) {
 		// TODO(mg) remove eventually
-<<<<<<< HEAD
-		// println("extra bytes in dns packet", off, "<", len(msg))
+		// Err: extra bytes in packet
+		//println("dns: extra bytes in dns packet", off, "<", len(msg))
 		return fmt.Errorf("extra bytes in dns packet %d !=  %d", off, len(msg))
-=======
-		// Err: extra bytes in packet
-		println("dns: extra bytes in dns packet", off, "<", len(msg))
->>>>>>> 88c466c9
 	}
 	return nil
 }
