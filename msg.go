--- conflicted
+++ resolved
@@ -1293,13 +1293,9 @@
 	return dns.PackBuffer(nil)
 }
 
-<<<<<<< HEAD
-func (dns *Msg) PackBuffer(inmsg []byte) (msg []byte, err error) {
-=======
 // PackBuffer packs a Msg, using the given buffer buf. If buf is too small
 // a new buffer is allocated.
 func (dns *Msg) PackBuffer(buf []byte) (msg []byte, err error) {
->>>>>>> b0c068e4
 	var dh Header
 	var compression map[string]int
 	if dns.Compress {
@@ -1345,16 +1341,9 @@
 	dh.Nscount = uint16(len(ns))
 	dh.Arcount = uint16(len(extra))
 
-<<<<<<< HEAD
-
-	msg = inmsg
-	if len(inmsg) <= dns.packLen() {
-		msg = make([]byte, dns.packLen()+1)
-=======
 	msg = buf
 	if packLen := dns.packLen() + 1; len(msg) < packLen {
 		msg = make([]byte, packLen)
->>>>>>> b0c068e4
 	}
 
 	// Pack it in: header and then the pieces.
