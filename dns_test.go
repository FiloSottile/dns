--- conflicted
+++ resolved
@@ -14,13 +14,8 @@
 	key.PublicKey = "AwEAAaHIwpx3w4VHKi6i1LHnTaWeHCL154Jug0Rtc9ji5qwPXpBo6A5sRv7cSsPQKPIwxLpyCrbJ4mr2L0EPOdvP6z6YfljK2ZmTbogU9aSU2fiq/4wjxbdkLyoDVgtO+JsxNN4bjr4WcWhsmk1Hg93FV9ZpkWb0Tbad8DFqNDzr//kZ"
 
 	out.Answer[0] = key
-<<<<<<< HEAD
-	msg, ok := out.Pack(nil)
-	if !ok {
-=======
-	msg, err := out.Pack()
+	msg, err := out.Pack(nil)
 	if err != nil {
->>>>>>> 204a5c39
 		t.Log("Failed to pack msg with DNSKEY")
 		t.Fail()
 	}
@@ -37,13 +32,8 @@
 	sig.Hdr = RR_Header{Name: "miek.nl.", Rrtype: TypeRRSIG, Class: ClassINET, Ttl: 3600}
 
 	out.Answer[0] = sig
-<<<<<<< HEAD
-	msg, ok = out.Pack(nil)
-	if !ok {
-=======
-	msg, err = out.Pack()
+	msg, err = out.Pack(nil)
 	if err != nil {
->>>>>>> 204a5c39
 		t.Log("Failed to pack msg with RRSIG")
 		t.Fail()
 	}
@@ -69,13 +59,8 @@
 
 	m.Extra[0] = x
 	m.Answer[0] = rr
-<<<<<<< HEAD
-	_, ok := m.Pack(nil)
-	if !ok {
-=======
-	_, err := m.Pack()
+	_, err := m.Pack(nil)
 	if err != nil {
->>>>>>> 204a5c39
 		t.Log("Packing failed")
 		t.Fail()
 		return
@@ -121,11 +106,7 @@
 			t.Fail()
 			continue
 		}
-<<<<<<< HEAD
-		if _, ok := m.Pack(nil); !ok {
-=======
-		if _, err := m.Pack(); err != nil {
->>>>>>> 204a5c39
+		if _, err := m.Pack(nil); err != nil {
 			t.Log("Packing failed")
 			t.Fail()
 		}
@@ -138,20 +119,20 @@
 	x.Ns = append(m.Ns, ns)
 	// This crashes due to the fact the a.ntpns.org isn't a FQDN
 	// How to recover() from a remove panic()?
-	if _, err := x.Pack(); err == nil {
+	if _, err := x.Pack(nil); err == nil {
 		t.Log("Packing should fail")
 		t.Fail()
 	}
 	x.Answer = make([]RR, 1)
 	x.Answer[0], err = NewRR(rr[0])
-	if _, err := x.Pack(); err == nil {
+	if _, err := x.Pack(nil); err == nil {
 		t.Log("Packing should fail")
 		t.Fail()
 	}
 	x.Question = make([]Question, 1)
 	x.Question[0] = Question{";sd#eddddséâèµââ â¥âxzztsestxssweewwsssstx@s@Zåµe@cn.pool.ntp.org.", TypeA, ClassINET}
-	if _, err := x.Pack(); err == nil {
+	if _, err := x.Pack(nil); err == nil {
 		t.Log("Packing should fail")
 		t.Fail()
 	}
