--- conflicted
+++ resolved
@@ -44,29 +44,9 @@
 //	c := new(dns.Client)
 //	in, rtt, err := c.Exchange(message, "127.0.0.1:53")
 //
-<<<<<<< HEAD
-// See Client.ExchangeRtt(...) to get the round trip time.
-func (c *Client) Exchange(m *Msg, a string) (r *Msg, err error) {
-	r, _, err = c.ExchangeRtt(m, a)
-	return
-}
-
-// ExchangeRtt performs an synchronous query. It sends the message m to the address
-// contained in a and waits for an reply. Basic use pattern with a *Client:
-//
-//	c := new(dns.Client)
-//	in, rtt, err := c.ExchangeRtt(message, "127.0.0.1:53")
-// 
-func (c *Client) ExchangeRtt(m *Msg, a string) (r *Msg, rtt time.Duration, err error) {
-	var n int
-	var w *reply
-	out, err := m.Pack(nil)
-	if err != nil {
-=======
 func (c *Client) Exchange(m *Msg, a string) (r *Msg, rtt time.Duration, err error) {
 	w := &reply{client: c, addr: a}
 	if err = w.dial(); err != nil {
->>>>>>> 88c466c9
 		return nil, 0, err
 	}
 	defer w.conn.Close()
@@ -192,17 +172,10 @@
 		out, mac, err = TsigGenerate(m, w.client.TsigSecret[name], w.tsigRequestMAC, w.tsigTimersOnly)
 		w.tsigRequestMAC = mac
 	} else {
-<<<<<<< HEAD
 		out, err = m.Pack(nil)
-		if err != nil {
-			return err
-		}
-=======
-		out, err = m.Pack()
 	}
 	if err != nil {
 		return err
->>>>>>> 88c466c9
 	}
 	w.t = time.Now()
 	if _, err = w.write(out); err != nil {
